--- conflicted
+++ resolved
@@ -1,330 +1,261 @@
-from fastapi import FastAPI, HTTPException
-from pydantic import BaseModel
-from typing import Optional, Dict, Any, List
-import requests
-from langchain_openai import OpenAI
-from langchain.agents import AgentExecutor, create_react_agent
-from langchain.tools import Tool
-from langchain.prompts import PromptTemplate
-from langchain_core.prompts import ChatPromptTemplate, MessagesPlaceholder
-from fhir.resources.claim import Claim
-from fhir.resources.patient import Patient
-from fhir.resources.encounter import Encounter
-from fhir.resources.procedure import Procedure
-import os
-from dotenv import load_dotenv
-
-# Load environment variables
-load_dotenv()
-
-<<<<<<< HEAD
-# Initialize FastAPI app
-app = FastAPI(
-    title="FHIR Resource Router",
-    description="An intelligent FHIR resource routing system using LangChain",
-    version="1.0.0"
-)
-=======
-# Set your OpenAI API key (ensure this is set in your environment for production)
-os.environ["OPENAI_API_KEY"] = os.getenv("OPENAI_API_KEY", "sk-proj-1234")
->>>>>>> 1fdfe6f3
-
-# HAPI FHIR server base URL
-HAPI_FHIR_BASE_URL = "https://hapi.fhir.org/baseR4"
-
-# Initialize OpenAI
-llm = OpenAI(temperature=0, openai_api_key=os.getenv("OPENAI_API_KEY"))
-
-class ClaimBundle(BaseModel):
-    resource_type: str
-    requested_resource: str
-    claim_data: Dict[str, Any]
-
-class ResourceResponse(BaseModel):
-    resource_type: str
-    data: Dict[str, Any]
-
-def extract_reference_id(reference: str) -> str:
-    """Extract the ID from a FHIR reference string."""
-    return reference.split('/')[-1] if '/' in reference else reference
-
-def fetch_fhir_resource(resource_type: str, resource_id: str) -> Dict[str, Any]:
-    """Fetch a FHIR resource from the HAPI FHIR server."""
-    url = f"{HAPI_FHIR_BASE_URL}/{resource_type}/{resource_id}"
-    response = requests.get(url)
-    if response.status_code != 200:
-        raise HTTPException(status_code=response.status_code, detail=f"Error fetching {resource_type}")
-    return response.json()
-
-def get_patient_info(patient_ref: str) -> Dict[str, Any]:
-    """Get patient information from the reference."""
-    patient_id = extract_reference_id(patient_ref)
-    return fetch_fhir_resource("Patient", patient_id)
-
-def get_encounter_info(encounter_ref: str) -> Dict[str, Any]:
-    """Get encounter information from the reference."""
-    try:
-        # Extract just the ID from the reference
-        if isinstance(encounter_ref, dict):
-            encounter_ref = encounter_ref.get('id', '')
-        elif isinstance(encounter_ref, str):
-            # If the input contains a JSON-like string, extract just the ID
-            if '{' in encounter_ref:
-                encounter_ref = encounter_ref.split('{')[0].strip()
-            # Remove any additional text after the ID
-            encounter_ref = encounter_ref.split()[0].strip()
-            # Ensure we only have the reference ID
-            if '/' in encounter_ref:
-                encounter_ref = encounter_ref.split('/')[-1]
-        encounter_id = extract_reference_id(encounter_ref)
-        return fetch_fhir_resource("Encounter", encounter_id)
-    except Exception as e:
-        raise HTTPException(status_code=400, detail=f"Error processing encounter reference: {str(e)}")
-
-def get_procedure_info(procedure_ref: str) -> Dict[str, Any]:
-    """Get procedure information from the reference."""
-    procedure_id = extract_reference_id(procedure_ref)
-    return fetch_fhir_resource("Procedure", procedure_id)
-
-# Define LangChain tools with more detailed descriptions
-tools = [
-    Tool(
-        name="get_patient",
-        func=get_patient_info,
-        description="""Use this tool when you need to get patient information. This includes:
-        - Patient demographics
-        - Personal information
-        - Medical record details
-        - Patient history
-        - Patient profile
-        Input should be the patient reference from the claim bundle."""
-    ),
-    Tool(
-        name="get_encounter",
-        func=get_encounter_info,
-        description="""Use this tool when you need to get encounter information. This includes:
-        - Visit details
-        - Hospital stay information
-        - Medical visit records
-        - Treatment episodes
-        - Care encounters
-        - Hospital information
-        Input should be just the encounter reference ID (e.g., 'Encounter/12345'). Do not include any additional data."""
-    ),
-    Tool(
-        name="get_procedure",
-        func=get_procedure_info,
-        description="""Use this tool when you need to get procedure information. This includes:
-        - Medical procedures
-        - Surgical operations
-        - Treatment procedures
-        - Medical interventions
-        - Clinical procedures
-        Input should be the procedure reference from the claim bundle."""
-    )
-]
-
-# Create a custom prompt template for the ReAct agent
-prompt = ChatPromptTemplate.from_messages([
-    ("system", """You are an intelligent FHIR resource routing system. Your task is to understand the user's request and determine which FHIR resource to fetch.
-
-Available tools:
-{tools}
-
-Use the following format:
-
-Question: the input question you must answer
-Thought: you should always think about what to do
-Action: the action to take, should be one of [{tool_names}]
-Action Input: the input to the action (ONLY the reference ID, e.g., '598285')
-Observation: the result of the action
-... (this Thought/Action/Action Input/Observation can repeat N times)
-Thought: I now know the final answer
-Final Answer: the final answer to the original input question
-
-Remember:
-1. For Action, use ONLY the tool name from the list [{tool_names}]
-2. For Action Input, use ONLY the reference ID without any additional text
-3. Do not include any explanations in the Action or Action Input fields
-4. You must always choose one of the available tools
-5. Never use None as an action or input
-6. Never include the full resource data in the Action Input
-7. For encounter references, use ONLY the ID part (e.g., '598285' instead of the full reference)
-
-{agent_scratchpad}"""),
-    MessagesPlaceholder(variable_name="chat_history"),
-    ("human", "{input}")
-])
-
-# Create the agent using the custom prompt
-agent = create_react_agent(llm, tools, prompt)
-agent_executor = AgentExecutor(
-    agent=agent,
-    tools=tools,
-    verbose=True,
-    handle_parsing_errors=True,
-    return_intermediate_steps=True,
-    max_iterations=2  # Limit to 2 iterations to prevent infinite loops
-)
-<<<<<<< HEAD
-
-@app.post("/claim-bundle", response_model=ResourceResponse)
-async def process_claim_bundle(bundle: ClaimBundle):
-    """
-    Process a FHIR Claim bundle and route to appropriate resource endpoint based on requested_resource.
-    The requested_resource can be in natural language, and the system will intelligently determine the correct endpoint.
-    """
-    try:
-        # Extract references from the claim bundle
-        patient_ref = bundle.claim_data.get('patient', {}).get('reference', 'Not found')
-        encounter_ref = bundle.claim_data.get('item', [{}])[0].get('encounter', [{}])[0].get('reference', 'Not found')
-        procedure_ref = bundle.claim_data.get('procedure', [{}])[0].get('procedureReference', {}).get('reference', 'Not found')
-        
-        # Prepare the input for the agent
-        agent_input = {
-            "input": f"""
-            Based on the following request, determine which FHIR resource to fetch and extract the appropriate reference from the claim bundle.
-            
-            Request: {bundle.requested_resource}
-            
-            Available references in the claim bundle:
-            - Patient: {patient_ref}
-            - Encounter: {encounter_ref}
-            - Procedure: {procedure_ref}
-            
-            You must choose one of the following tools to fetch the resource:
-            - get_patient: for patient information
-            - get_encounter: for encounter/hospital information
-            - get_procedure: for procedure information
-            
-            Use the appropriate tool to fetch the resource. Only use the reference ID as input (e.g., '598285' for Encounter/598285).
-            Do not include any additional data or the full resource in the input.
-            After getting the resource, provide a final answer.
-            """,
-            "chat_history": [],
-            "agent_scratchpad": ""
-        }
-        
-        # Run the agent
-        result = agent_executor.invoke(agent_input)
-        
-        # Check if we have intermediate steps
-        if "intermediate_steps" in result and result["intermediate_steps"]:
-            # Get the last action and its result
-            last_action, last_result = result["intermediate_steps"][-1]
-            if last_result:
-                return ResourceResponse(
-                    resource_type=last_action.tool,
-                    data=last_result
-                )
-        
-        # If no intermediate steps or result, try to determine resource type from output
-        resource_type = None
-        output = result.get("output", "").lower()
-        
-        # More sophisticated resource type detection
-        if any(term in output for term in ["patient", "demographic", "personal information", "medical record", "patient history", "patient profile"]):
-            resource_type = "patient"
-        elif any(term in output for term in ["encounter", "visit", "hospital stay", "medical visit", "treatment episode", "care encounter", "hospital"]):
-            resource_type = "encounter"
-        elif any(term in output for term in ["procedure", "surgical", "operation", "treatment procedure", "medical intervention", "clinical procedure"]):
-            resource_type = "procedure"
-            
-        if not resource_type:
-            raise HTTPException(status_code=400, detail="Could not determine resource type from request. Please be more specific about what information you need.")
-            
-        # Extract the appropriate reference based on the resource type
-        if resource_type == "patient":
-            if patient_ref == "Not found":
-                raise HTTPException(status_code=400, detail="Patient reference not found in claim")
-            resource_data = get_patient_info(patient_ref)
-            
-        elif resource_type == "encounter":
-            if encounter_ref == "Not found":
-                raise HTTPException(status_code=400, detail="Encounter reference not found in claim")
-            resource_data = get_encounter_info(encounter_ref)
-            
-        elif resource_type == "procedure":
-            if procedure_ref == "Not found":
-                raise HTTPException(status_code=400, detail="Procedure reference not found in claim")
-            resource_data = get_procedure_info(procedure_ref)
-            
-        return ResourceResponse(
-            resource_type=resource_type,
-            data=resource_data
-        )
-        
-    except Exception as e:
-        raise HTTPException(status_code=500, detail=str(e))
-
-@app.get("/health")
-async def health_check():
-    """Health check endpoint"""
-    return {"status": "healthy"}
-
-if __name__ == "__main__":
-    import uvicorn
-    uvicorn.run(app, host="0.0.0.0", port=8000) 
-=======
-llm = OpenAI(temperature=0)
-
-def classify_intent_llm(input_text: str) -> str:
-    chain = prompt | llm
-    result = chain.invoke({"input": input_text})
-    return result.strip().lower()
-
-# Routing function (uses LLM if 'query' is present)
-def classify_intent(input_data: Dict) -> str:
-    if "type" in input_data:
-        return input_data["type"].lower()
-    elif "query" in input_data:
-        # Use LLM for intent classification
-        return classify_intent_llm(input_data["query"])
-    return "unknown"
-
-# Dummy downstream endpoints
-@app.post("/get-name")
-def get_name(data: Dict):
-    return {"name": "John Doe"}
-
-@app.post("/get-address")
-def get_address(data: Dict):
-    return {"address": "123 Main St"}
-
-@app.post("/get-medication")
-def get_medication(data: Dict):
-    return {"medication": "Aspirin"}
-
-@app.post("/get-employment-details")
-def get_employment_details(data: Dict):
-    return {"employment": "Engineer"}
-
-@app.post("/get-salary-bracket")
-def get_salary_bracket(data: Dict):
-    return {"salary_bracket": "50k-60k"}
-
-class PersonInfoRequest(BaseModel):
-    type: Optional[str] = None
-    query: Optional[str] = None
-    person_id: Optional[str] = None
-
-@app.post("/person-info")
-async def person_info(data: PersonInfoRequest):
-    data_dict = data.dict(exclude_none=True)
-    intent = classify_intent(data_dict)
-    endpoint_map = {
-        "name": "get-name",
-        "address": "get-address",
-        "medication": "get-medication",
-        "employment": "get-employment-details",
-        "salary": "get-salary-bracket"
-    }
-    endpoint = endpoint_map.get(intent)
-    if not endpoint:
-        return {"error": "Unknown intent"}
-    from fastapi.testclient import TestClient
-    client = TestClient(app)
-    response = client.post(f"/{endpoint}", json=data_dict)
-    return response.json() 
-
->>>>>>> 1fdfe6f3
+from fastapi import FastAPI, HTTPException
+from pydantic import BaseModel
+from typing import Optional, Dict, Any, List
+import requests
+from langchain_openai import OpenAI
+from langchain.agents import AgentExecutor, create_react_agent
+from langchain.tools import Tool
+from langchain.prompts import PromptTemplate
+from langchain_core.prompts import ChatPromptTemplate, MessagesPlaceholder
+from fhir.resources.claim import Claim
+from fhir.resources.patient import Patient
+from fhir.resources.encounter import Encounter
+from fhir.resources.procedure import Procedure
+import os
+from dotenv import load_dotenv
+
+# Load environment variables
+load_dotenv()
+
+# Initialize FastAPI app
+app = FastAPI(
+    title="FHIR Resource Router",
+    description="An intelligent FHIR resource routing system using LangChain",
+    version="1.0.0"
+)
+
+# HAPI FHIR server base URL
+HAPI_FHIR_BASE_URL = "https://hapi.fhir.org/baseR4"
+
+# Initialize OpenAI
+llm = OpenAI(temperature=0, openai_api_key=os.getenv("OPENAI_API_KEY"))
+
+class ClaimBundle(BaseModel):
+    resource_type: str
+    requested_resource: str
+    claim_data: Dict[str, Any]
+
+class ResourceResponse(BaseModel):
+    resource_type: str
+    data: Dict[str, Any]
+
+def extract_reference_id(reference: str) -> str:
+    """Extract the ID from a FHIR reference string."""
+    return reference.split('/')[-1] if '/' in reference else reference
+
+def fetch_fhir_resource(resource_type: str, resource_id: str) -> Dict[str, Any]:
+    """Fetch a FHIR resource from the HAPI FHIR server."""
+    url = f"{HAPI_FHIR_BASE_URL}/{resource_type}/{resource_id}"
+    response = requests.get(url)
+    if response.status_code != 200:
+        raise HTTPException(status_code=response.status_code, detail=f"Error fetching {resource_type}")
+    return response.json()
+
+def get_patient_info(patient_ref: str) -> Dict[str, Any]:
+    """Get patient information from the reference."""
+    patient_id = extract_reference_id(patient_ref)
+    return fetch_fhir_resource("Patient", patient_id)
+
+def get_encounter_info(encounter_ref: str) -> Dict[str, Any]:
+    """Get encounter information from the reference."""
+    try:
+        # Extract just the ID from the reference
+        if isinstance(encounter_ref, dict):
+            encounter_ref = encounter_ref.get('id', '')
+        elif isinstance(encounter_ref, str):
+            # If the input contains a JSON-like string, extract just the ID
+            if '{' in encounter_ref:
+                encounter_ref = encounter_ref.split('{')[0].strip()
+            # Remove any additional text after the ID
+            encounter_ref = encounter_ref.split()[0].strip()
+            # Ensure we only have the reference ID
+            if '/' in encounter_ref:
+                encounter_ref = encounter_ref.split('/')[-1]
+        encounter_id = extract_reference_id(encounter_ref)
+        return fetch_fhir_resource("Encounter", encounter_id)
+    except Exception as e:
+        raise HTTPException(status_code=400, detail=f"Error processing encounter reference: {str(e)}")
+
+def get_procedure_info(procedure_ref: str) -> Dict[str, Any]:
+    """Get procedure information from the reference."""
+    procedure_id = extract_reference_id(procedure_ref)
+    return fetch_fhir_resource("Procedure", procedure_id)
+
+# Define LangChain tools with more detailed descriptions
+tools = [
+    Tool(
+        name="get_patient",
+        func=get_patient_info,
+        description="""Use this tool when you need to get patient information. This includes:
+        - Patient demographics
+        - Personal information
+        - Medical record details
+        - Patient history
+        - Patient profile
+        Input should be the patient reference from the claim bundle."""
+    ),
+    Tool(
+        name="get_encounter",
+        func=get_encounter_info,
+        description="""Use this tool when you need to get encounter information. This includes:
+        - Visit details
+        - Hospital stay information
+        - Medical visit records
+        - Treatment episodes
+        - Care encounters
+        - Hospital information
+        Input should be just the encounter reference ID (e.g., 'Encounter/12345'). Do not include any additional data."""
+    ),
+    Tool(
+        name="get_procedure",
+        func=get_procedure_info,
+        description="""Use this tool when you need to get procedure information. This includes:
+        - Medical procedures
+        - Surgical operations
+        - Treatment procedures
+        - Medical interventions
+        - Clinical procedures
+        Input should be the procedure reference from the claim bundle."""
+    )
+]
+
+# Create a custom prompt template for the ReAct agent
+prompt = ChatPromptTemplate.from_messages([
+    ("system", """You are an intelligent FHIR resource routing system. Your task is to understand the user's request and determine which FHIR resource to fetch.
+
+Available tools:
+{tools}
+
+Use the following format:
+
+Question: the input question you must answer
+Thought: you should always think about what to do
+Action: the action to take, should be one of [{tool_names}]
+Action Input: the input to the action (ONLY the reference ID, e.g., '598285')
+Observation: the result of the action
+... (this Thought/Action/Action Input/Observation can repeat N times)
+Thought: I now know the final answer
+Final Answer: the final answer to the original input question
+
+Remember:
+1. For Action, use ONLY the tool name from the list [{tool_names}]
+2. For Action Input, use ONLY the reference ID without any additional text
+3. Do not include any explanations in the Action or Action Input fields
+4. You must always choose one of the available tools
+5. Never use None as an action or input
+6. Never include the full resource data in the Action Input
+7. For encounter references, use ONLY the ID part (e.g., '598285' instead of the full reference)
+
+{agent_scratchpad}"""),
+    MessagesPlaceholder(variable_name="chat_history"),
+    ("human", "{input}")
+])
+
+# Create the agent using the custom prompt
+agent = create_react_agent(llm, tools, prompt)
+agent_executor = AgentExecutor(
+    agent=agent,
+    tools=tools,
+    verbose=True,
+    handle_parsing_errors=True,
+    return_intermediate_steps=True,
+    max_iterations=2  # Limit to 2 iterations to prevent infinite loops
+)
+
+@app.post("/claim-bundle", response_model=ResourceResponse)
+async def process_claim_bundle(bundle: ClaimBundle):
+    """
+    Process a FHIR Claim bundle and route to appropriate resource endpoint based on requested_resource.
+    The requested_resource can be in natural language, and the system will intelligently determine the correct endpoint.
+    """
+    try:
+        # Extract references from the claim bundle
+        patient_ref = bundle.claim_data.get('patient', {}).get('reference', 'Not found')
+        encounter_ref = bundle.claim_data.get('item', [{}])[0].get('encounter', [{}])[0].get('reference', 'Not found')
+        procedure_ref = bundle.claim_data.get('procedure', [{}])[0].get('procedureReference', {}).get('reference', 'Not found')
+        
+        # Prepare the input for the agent
+        agent_input = {
+            "input": f"""
+            Based on the following request, determine which FHIR resource to fetch and extract the appropriate reference from the claim bundle.
+            
+            Request: {bundle.requested_resource}
+            
+            Available references in the claim bundle:
+            - Patient: {patient_ref}
+            - Encounter: {encounter_ref}
+            - Procedure: {procedure_ref}
+            
+            You must choose one of the following tools to fetch the resource:
+            - get_patient: for patient information
+            - get_encounter: for encounter/hospital information
+            - get_procedure: for procedure information
+            
+            Use the appropriate tool to fetch the resource. Only use the reference ID as input (e.g., '598285' for Encounter/598285).
+            Do not include any additional data or the full resource in the input.
+            After getting the resource, provide a final answer.
+            """,
+            "chat_history": [],
+            "agent_scratchpad": ""
+        }
+        
+        # Run the agent
+        result = agent_executor.invoke(agent_input)
+        
+        # Check if we have intermediate steps
+        if "intermediate_steps" in result and result["intermediate_steps"]:
+            # Get the last action and its result
+            last_action, last_result = result["intermediate_steps"][-1]
+            if last_result:
+                return ResourceResponse(
+                    resource_type=last_action.tool,
+                    data=last_result
+                )
+        
+        # If no intermediate steps or result, try to determine resource type from output
+        resource_type = None
+        output = result.get("output", "").lower()
+        
+        # More sophisticated resource type detection
+        if any(term in output for term in ["patient", "demographic", "personal information", "medical record", "patient history", "patient profile"]):
+            resource_type = "patient"
+        elif any(term in output for term in ["encounter", "visit", "hospital stay", "medical visit", "treatment episode", "care encounter", "hospital"]):
+            resource_type = "encounter"
+        elif any(term in output for term in ["procedure", "surgical", "operation", "treatment procedure", "medical intervention", "clinical procedure"]):
+            resource_type = "procedure"
+            
+        if not resource_type:
+            raise HTTPException(status_code=400, detail="Could not determine resource type from request. Please be more specific about what information you need.")
+            
+        # Extract the appropriate reference based on the resource type
+        if resource_type == "patient":
+            if patient_ref == "Not found":
+                raise HTTPException(status_code=400, detail="Patient reference not found in claim")
+            resource_data = get_patient_info(patient_ref)
+            
+        elif resource_type == "encounter":
+            if encounter_ref == "Not found":
+                raise HTTPException(status_code=400, detail="Encounter reference not found in claim")
+            resource_data = get_encounter_info(encounter_ref)
+            
+        elif resource_type == "procedure":
+            if procedure_ref == "Not found":
+                raise HTTPException(status_code=400, detail="Procedure reference not found in claim")
+            resource_data = get_procedure_info(procedure_ref)
+            
+        return ResourceResponse(
+            resource_type=resource_type,
+            data=resource_data
+        )
+        
+    except Exception as e:
+        raise HTTPException(status_code=500, detail=str(e))
+
+@app.get("/health")
+async def health_check():
+    """Health check endpoint"""
+    return {"status": "healthy"}
+
+if __name__ == "__main__":
+    import uvicorn
+    uvicorn.run(app, host="0.0.0.0", port=8000) 